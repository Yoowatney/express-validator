--- conflicted
+++ resolved
@@ -18,12 +18,8 @@
   },
   "main": "./index.js",
   "scripts": {
-<<<<<<< HEAD
-    "test": "mocha ./test"
-=======
-    "test": "make test",
+    "test": "mocha ./test",
     "changelog": "github-changes -o ctavan -r express-validator -a -m YYYY/MM/DD --no-merges"
->>>>>>> 2105fb3c
   },
   "engines": {
     "node": ">= 0.10"
@@ -32,19 +28,13 @@
     "validator": "3.39.0"
   },
   "devDependencies": {
-<<<<<<< HEAD
     "body-parser": "1.12.3",
     "chai": "2.3.0",
     "express": "4.12.3",
+    "github-changes": "1.0.0",
+    "jshint": "2.7.0",
     "mocha": "2.2.4",
     "supertest": "0.15.0"
-=======
-    "async": "~0.1.22",
-    "express": "~2.5.11",
-    "github-changes": "1.0.0",
-    "jshint": "2.7.0",
-    "request": "~2.10.0"
->>>>>>> 2105fb3c
   },
   "keywords": [
     "express",
